--- conflicted
+++ resolved
@@ -42,21 +42,6 @@
           throw new Error(`Failed to fetch speakers: ${response.status}`);
         }
         
-<<<<<<< HEAD
-        const responseData = await response.json();
-        
-        // Handle both wrapped response format and direct array format
-        if (responseData && typeof responseData === 'object' && 'success' in responseData && 'data' in responseData) {
-          // Standard API response format with {success: true, data: [...]} structure
-          setSpeakers(Array.isArray(responseData.data) ? responseData.data : []);
-        } else if (Array.isArray(responseData)) {
-          // Direct array response (fallback for backward compatibility)
-          setSpeakers(responseData);
-        } else {
-          console.error("Unexpected API response format for speakers:", responseData);
-          setSpeakers([]);
-        }
-=======
         const responseJson = await response.json();
         
         // Handle different API response structures
@@ -76,7 +61,6 @@
         }
         
         setSpeakers(speakersArray);
->>>>>>> 191598c3
       } catch (err) {
         console.error('Error fetching speakers:', err);
         setError(err instanceof Error ? err.message : 'Failed to fetch speakers');
