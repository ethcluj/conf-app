version: '3.8'

services:
  frontend:
    build:
      context: ./frontend
      dockerfile: Dockerfile
    volumes:
      - ./frontend:/app
      - /app/node_modules
    environment:
      - REACT_APP_API_URL=/api
      - WDS_SOCKET_PORT=0
      - CHOKIDAR_USEPOLLING=true
      - PUBLIC_URL=/test
<<<<<<< HEAD
    depends_on:
      backend:
        condition: service_healthy

  ui:
    build:
      context: ./ui
      dockerfile: Dockerfile
    volumes:
      - ./ui:/app
      - /app/node_modules
    environment:
      - NODE_ENV=production
=======
>>>>>>> d88506ff
    depends_on:
      backend:
        condition: service_healthy
    labels:
      - traefik.enable=true
      - traefik.http.routers.frontend.rule=PathPrefix(`/test`)
      - traefik.http.services.frontend.loadbalancer.server.port=3000

  backend:
    build:
      context: ./backend
      dockerfile: Dockerfile
    volumes:
      - /app/node_modules
    environment:
      - DB_USER=postgres
      - DB_HOST=db
      - DB_NAME=value_db
      - DB_PASSWORD=postgres
      - DB_PORT=5432
    depends_on:
      db:
        condition: service_healthy
    healthcheck:
      test: ["CMD", "wget", "--spider", "http://localhost:3001/value"]
      interval: 10s
      timeout: 5s
      retries: 5

  db:
    image: postgres:15
    volumes:
      - postgres_data:/var/lib/postgresql/data
    environment:
      - POSTGRES_USER=postgres
      - POSTGRES_PASSWORD=postgres
      - POSTGRES_DB=value_db
    healthcheck:
      test: ["CMD-SHELL", "pg_isready -U postgres"]
      interval: 5s
      timeout: 5s
      retries: 5

  nginx:
    image: nginx:1.25
    ports:
      - "8080:80"
    volumes:
      - ./nginx/nginx.conf:/etc/nginx/nginx.conf:ro
    depends_on:
      frontend:
        condition: service_started
      backend:
        condition: service_healthy

volumes:
  postgres_data: <|MERGE_RESOLUTION|>--- conflicted
+++ resolved
@@ -13,7 +13,7 @@
       - WDS_SOCKET_PORT=0
       - CHOKIDAR_USEPOLLING=true
       - PUBLIC_URL=/test
-<<<<<<< HEAD
+      - PUBLIC_URL=/test
     depends_on:
       backend:
         condition: service_healthy
@@ -27,8 +27,19 @@
       - /app/node_modules
     environment:
       - NODE_ENV=production
-=======
->>>>>>> d88506ff
+    depends_on:
+      backend:
+        condition: service_healthy
+
+  ui:
+    build:
+      context: ./ui
+      dockerfile: Dockerfile
+    volumes:
+      - ./ui:/app
+      - /app/node_modules
+    environment:
+      - NODE_ENV=production
     depends_on:
       backend:
         condition: service_healthy
