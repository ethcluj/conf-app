version: '3.8'

services:
  ui:
    build:
      context: ../ui
      dockerfile: Dockerfile
    restart: always
    container_name: ui
    environment:
      - NODE_ENV=production
    depends_on:
      - backend

  backend:
    build:
      context: ../backend
      dockerfile: Dockerfile
    restart: always
    container_name: backend
    env_file:
      - ../.env
    environment:
      - NODE_ENV=production
      - POSTGRES_USER=${POSTGRES_USER}
      - POSTGRES_PASSWORD=${POSTGRES_PASSWORD}
      - POSTGRES_DB=${POSTGRES_DB}
      - POSTGRES_HOST=${POSTGRES_HOST}
      - POSTGRES_PORT=${POSTGRES_PORT}
      - EMAIL_USER=${EMAIL_USER}
      - EMAIL_PASSWORD=${EMAIL_PASSWORD}
      - EMAIL_FROM=${EMAIL_FROM}
      - GOOGLE_API_KEY=${GOOGLE_API_KEY}
      - GOOGLE_SHEET_ID=${GOOGLE_SHEET_ID}
      - GOOGLE_SHEET_NAME=${GOOGLE_SHEET_NAME}
      - GOOGLE_SPEAKERS_SHEET_NAME=${GOOGLE_SPEAKERS_SHEET_NAME}
    depends_on:
      db:
        condition: service_healthy
    healthcheck:
      test: ["CMD", "wget", "--spider", "http://localhost:3001/value"]
      interval: 30s
      timeout: 10s
      retries: 3

  db:
    image: postgres:15-alpine
    restart: always
    container_name: db
    env_file:
      - ../.env
    environment:
      - POSTGRES_USER=${POSTGRES_USER}
      - POSTGRES_PASSWORD=${POSTGRES_PASSWORD}
      - POSTGRES_DB=${POSTGRES_DB}
    volumes:
      - postgres_data:/var/lib/postgresql/data
    healthcheck:
      test: ["CMD-SHELL", "pg_isready -U ${POSTGRES_USER:-postgres} -d ${POSTGRES_DB:-value_db}"]
      interval: 5s
      timeout: 5s
      retries: 5

  nginx:
    image: nginx:1.25-alpine
    restart: always
    container_name: nginx
    ports:
      - "80:80"
      - "443:443"
    volumes:
<<<<<<< HEAD
      - ./nginx/default.conf:/etc/nginx/conf.d/default.conf:ro
      - ./nginx/ssl:/etc/nginx/ssl:ro
=======
      - ./nginx/nginx.prod.conf:/etc/nginx/conf.d/default.conf
      - /etc/letsencrypt/live/qna.ethcluj.org/fullchain.pem:/etc/nginx/ssl/fullchain.pem:ro
      - /etc/letsencrypt/live/qna.ethcluj.org/privkey.pem:/etc/nginx/ssl/privkey.pem:ro
>>>>>>> 772c8df9
    depends_on:
      - ui
      - backend

volumes:
  postgres_data:<|MERGE_RESOLUTION|>--- conflicted
+++ resolved
@@ -69,14 +69,8 @@
       - "80:80"
       - "443:443"
     volumes:
-<<<<<<< HEAD
       - ./nginx/default.conf:/etc/nginx/conf.d/default.conf:ro
       - ./nginx/ssl:/etc/nginx/ssl:ro
-=======
-      - ./nginx/nginx.prod.conf:/etc/nginx/conf.d/default.conf
-      - /etc/letsencrypt/live/qna.ethcluj.org/fullchain.pem:/etc/nginx/ssl/fullchain.pem:ro
-      - /etc/letsencrypt/live/qna.ethcluj.org/privkey.pem:/etc/nginx/ssl/privkey.pem:ro
->>>>>>> 772c8df9
     depends_on:
       - ui
       - backend
