--- conflicted
+++ resolved
@@ -80,7 +80,12 @@
 section "Rebuilding application from scratch"
 docker-compose -f "${COMPOSE_FILE}" build --no-cache
 
-<<<<<<< HEAD
+# Copy .env file to deploy directory if it exists in root but not in deploy
+if [ -f "$APP_DIR/.env" ] && [ ! -f "$(dirname "$COMPOSE_FILE")/.env" ]; then
+  echo "Copying .env file to deploy directory..."
+  cp "$APP_DIR/.env" "$(dirname "$COMPOSE_FILE")/.env"
+fi
+
 # Create Nginx SSL directory if it doesn't exist
 section "Setting up Nginx SSL"
 mkdir -p "${APP_DIR}/deploy/nginx/ssl"
@@ -94,17 +99,11 @@
 else
   warning "SSL certificates not found at /etc/letsencrypt/live/qna.ethcluj.org"
   warning "You may need to run the ssl-setup.sh script first"
-=======
-# Copy .env file to deploy directory if it exists in root but not in deploy
-if [ -f "$APP_DIR/.env" ] && [ ! -f "$(dirname "$COMPOSE_FILE")/.env" ]; then
-  echo "Copying .env file to deploy directory..."
-  cp "$APP_DIR/.env" "$(dirname "$COMPOSE_FILE")/.env"
->>>>>>> 772c8df9
 fi
 
 # Start fresh containers
 section "Starting fresh containers"
-docker-compose --env-file "$APP_DIR/.env" -f "$COMPOSE_FILE" up -d
+docker-compose --env-file "$APP_DIR/.env" -f "${COMPOSE_FILE}" up -d
 
 # Verify deployment
 section "Verifying deployment"
