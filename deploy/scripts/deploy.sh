#!/bin/bash
set -e

# ETHCluj Conference QnA Application Deployment Script
# This script handles the deployment of the ETHCluj Conference QnA application

# Configuration
APP_DIR="${APP_DIR:-/opt/conf-app}"
ENV_FILE="${APP_DIR}/.env"
COMPOSE_FILE="${APP_DIR}/deploy/docker-compose.prod.yml"
BACKUP_DIR="${APP_DIR}/backups"
TIMESTAMP=$(date +%Y%m%d%H%M%S)

# Print colored output
GREEN='\033[0;32m'
YELLOW='\033[1;33m'
RED='\033[0;31m'
NC='\033[0m' # No Color

# Function to print section headers
section() {
    echo -e "\n${GREEN}==== $1 ====${NC}"
}

# Function to print warnings
warning() {
    echo -e "${YELLOW}WARNING: $1${NC}"
}

# Function to print errors
error() {
    echo -e "${RED}ERROR: $1${NC}"
    exit 1
}

# Create backup directory if it doesn't exist
mkdir -p "${BACKUP_DIR}"

# Check if we're in the right directory
section "Checking environment"
if [ ! -f "${COMPOSE_FILE}" ]; then
    error "Docker Compose file not found at ${COMPOSE_FILE}"
fi

# Check if .env file exists, create if not
if [ ! -f "${ENV_FILE}" ]; then
    warning "Environment file not found, creating from example..."
    cp "${APP_DIR}/deploy/.env.example" "${ENV_FILE}"
    warning "Please update ${ENV_FILE} with your actual values"
    exit 1
fi

# Backup database
section "Creating database backup"
mkdir -p "${BACKUP_DIR}"
if docker-compose -f "${COMPOSE_FILE}" ps | grep -q db; then
    echo "Creating database backup..."
    docker-compose -f "${COMPOSE_FILE}" exec -T db pg_dump -U "${POSTGRES_USER:-postgres}" "${POSTGRES_DB:-value_db}" > "${BACKUP_DIR}/db_backup_${TIMESTAMP}.sql"
    echo "Database backup created at: ${BACKUP_DIR}/db_backup_${TIMESTAMP}.sql"
else
    warning "Database container not running, skipping backup"
fi

# Pull latest code
section "Updating code"
echo "Pulling latest code from repository..."
git pull

# Copy .env file to deploy directory if it exists in root but not in deploy
if [ -f "$APP_DIR/.env" ] && [ ! -f "$(dirname "$COMPOSE_FILE")/.env" ]; then
  echo "Copying .env file to deploy directory..."
  cp "$APP_DIR/.env" "$(dirname "$COMPOSE_FILE")/.env"
fi

<<<<<<< HEAD
# Create Nginx SSL directory if it doesn't exist
section "Setting up Nginx SSL"
mkdir -p "${APP_DIR}/deploy/nginx/ssl"

# Copy SSL certificates if they exist
if [ -d "/etc/letsencrypt/live/qna.ethcluj.org" ]; then
  echo "Copying SSL certificates..."
  cp /etc/letsencrypt/live/qna.ethcluj.org/fullchain.pem "${APP_DIR}/deploy/nginx/ssl/fullchain.pem"
  cp /etc/letsencrypt/live/qna.ethcluj.org/privkey.pem "${APP_DIR}/deploy/nginx/ssl/privkey.pem"
  chmod 644 "${APP_DIR}/deploy/nginx/ssl/fullchain.pem" "${APP_DIR}/deploy/nginx/ssl/privkey.pem"
else
  warning "SSL certificates not found at /etc/letsencrypt/live/qna.ethcluj.org"
  warning "You may need to run the ssl-setup.sh script first"
fi

# Start containers
section "Starting containers"
docker-compose -f "${COMPOSE_FILE}" up -d
=======
# Stop existing containers, rebuild with no cache, and restart
echo "Stopping existing containers..."
docker-compose --env-file "$APP_DIR/.env" -f "$COMPOSE_FILE" down
echo "Rebuilding containers with no cache..."
docker-compose --env-file "$APP_DIR/.env" -f "$COMPOSE_FILE" build --no-cache
echo "Starting containers in detached mode..."
docker-compose --env-file "$APP_DIR/.env" -f "$COMPOSE_FILE" up -d
>>>>>>> 772c8df9

# Verify deployment
section "Verifying deployment"
echo "Waiting for services to start..."
sleep 10

# Check if containers are running
echo "Checking container status..."
docker-compose -f "${COMPOSE_FILE}" ps

# Check backend health
echo "Checking backend health..."
if curl -s -o /dev/null -w "%{http_code}" http://localhost:3001/value | grep -q "200"; then
    echo "Backend is healthy!"
else
    warning "Backend health check failed!"
    echo "Checking backend logs..."
    docker-compose -f "${COMPOSE_FILE}" logs --tail=50 backend
fi

# Check nginx
echo "Checking nginx..."
if docker-compose -f "${COMPOSE_FILE}" ps | grep -q "nginx.*Up"; then
    echo "Nginx is running!"
else
    warning "Nginx is not running!"
    echo "Checking nginx logs..."
    docker-compose -f "${COMPOSE_FILE}" logs --tail=50 nginx
fi

section "Deployment complete!"
echo "The ETHCluj Conference QnA application has been deployed successfully."
echo "If you encounter any issues, check the logs with: docker-compose -f ${COMPOSE_FILE} logs"<|MERGE_RESOLUTION|>--- conflicted
+++ resolved
@@ -72,7 +72,14 @@
   cp "$APP_DIR/.env" "$(dirname "$COMPOSE_FILE")/.env"
 fi
 
-<<<<<<< HEAD
+# Stop existing containers
+section "Stopping existing containers"
+docker-compose --env-file "$APP_DIR/.env" -f "${COMPOSE_FILE}" down
+
+# Rebuild containers
+section "Rebuilding containers"
+docker-compose --env-file "$APP_DIR/.env" -f "${COMPOSE_FILE}" build --no-cache
+
 # Create Nginx SSL directory if it doesn't exist
 section "Setting up Nginx SSL"
 mkdir -p "${APP_DIR}/deploy/nginx/ssl"
@@ -90,16 +97,7 @@
 
 # Start containers
 section "Starting containers"
-docker-compose -f "${COMPOSE_FILE}" up -d
-=======
-# Stop existing containers, rebuild with no cache, and restart
-echo "Stopping existing containers..."
-docker-compose --env-file "$APP_DIR/.env" -f "$COMPOSE_FILE" down
-echo "Rebuilding containers with no cache..."
-docker-compose --env-file "$APP_DIR/.env" -f "$COMPOSE_FILE" build --no-cache
-echo "Starting containers in detached mode..."
-docker-compose --env-file "$APP_DIR/.env" -f "$COMPOSE_FILE" up -d
->>>>>>> 772c8df9
+docker-compose --env-file "$APP_DIR/.env" -f "${COMPOSE_FILE}" up -d
 
 # Verify deployment
 section "Verifying deployment"
